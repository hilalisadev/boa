use super::{Executable, Interpreter, InterpreterState};
use crate::{builtins::value::Value, syntax::ast::node::Switch, Result};

#[cfg(test)]
mod tests;

impl Executable for Switch {
<<<<<<< HEAD
    fn run(&self, interpreter: &mut Interpreter) -> ResultValue {
=======
    fn run(&self, interpreter: &mut Interpreter) -> Result<Value> {
        let default = self.default();
>>>>>>> d025207f
        let val = self.val().run(interpreter)?;
        let mut result = Value::null();
        let mut matched = false;
        interpreter.set_current_state(InterpreterState::Executing);

        // If a case block does not end with a break statement then subsequent cases will be run without
        // checking their conditions until a break is encountered.
        let mut fall_through: bool = false;

        for case in self.cases().iter() {
            let cond = case.condition();
            let block = case.body();
            if fall_through || val.strict_equals(&cond.run(interpreter)?) {
                matched = true;
                let result = block.run(interpreter)?;
                match interpreter.get_current_state() {
                    InterpreterState::Return => {
                        // Early return.
                        return Ok(result);
                    }
                    InterpreterState::Break(_label) => {
                        // Break statement encountered so therefore end switch statement.
                        interpreter.set_current_state(InterpreterState::Executing);
                        break;
                    }
                    _ => {
                        // Continuing execution / falling through to next case statement(s).
                        fall_through = true;
                    }
                }
            }
        }

        if !matched {
            if let Some(default) = self.default() {
                interpreter.set_current_state(InterpreterState::Executing);
                for (i, item) in default.iter().enumerate() {
                    let val = item.run(interpreter)?;
                    match interpreter.get_current_state() {
                        InterpreterState::Return => {
                            // Early return.
                            result = val;
                            break;
                        }
                        InterpreterState::Break(_label) => {
                            // TODO, break to a label.

                            // Early break.
                            break;
                        }
                        _ => {
                            // Continue execution
                        }
                    }
                    if i == default.len() - 1 {
                        result = val;
                    }
                }
            }
        }

        Ok(result)
    }
}<|MERGE_RESOLUTION|>--- conflicted
+++ resolved
@@ -5,12 +5,8 @@
 mod tests;
 
 impl Executable for Switch {
-<<<<<<< HEAD
-    fn run(&self, interpreter: &mut Interpreter) -> ResultValue {
-=======
     fn run(&self, interpreter: &mut Interpreter) -> Result<Value> {
         let default = self.default();
->>>>>>> d025207f
         let val = self.val().run(interpreter)?;
         let mut result = Value::null();
         let mut matched = false;
