--- conflicted
+++ resolved
@@ -1288,7 +1288,6 @@
 }
 
 #[test]
-<<<<<<< HEAD
 fn assignment_to_non_assignable() {
     // Relates to the behaviour described at
     // https://tc39.es/ecma262/#sec-assignment-operators-static-semantics-early-errors
@@ -1365,9 +1364,10 @@
 
         a"#;
     assert_eq!(&exec(scenario), "\"hello world\"");
-=======
+}
+
+#[test]
 fn test_result_of_empty_block() {
     let scenario = "{}";
     assert_eq!(&exec(scenario), "undefined");
->>>>>>> b42dd4cd
 }