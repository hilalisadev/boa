#[cfg(test)]
mod tests;

use crate::{
    syntax::{
        ast::{node, node::Switch, Keyword, Node, Punctuator, TokenKind},
        parser::{
            expression::Expression, statement::StatementList, AllowAwait, AllowReturn, AllowYield,
            Cursor, ParseError, Token, TokenParser,
        },
    },
    BoaProfiler,
};

<<<<<<< HEAD
use std::io::Read;
=======
/// The possible TokenKind which indicate the end of a case statement.
const CASE_BREAK_TOKENS: [TokenKind; 3] = [
    TokenKind::Punctuator(Punctuator::CloseBlock),
    TokenKind::Keyword(Keyword::Case),
    TokenKind::Keyword(Keyword::Default),
];
>>>>>>> 641dce13

/// Switch statement parsing.
///
/// More information:
///  - [MDN documentation][mdn]
///  - [ECMAScript specification][spec]
///
/// [mdn]: https://developer.mozilla.org/en-US/docs/Web/JavaScript/Reference/Statements/switch
/// [spec]: https://tc39.es/ecma262/#prod-SwitchStatement
#[derive(Debug, Clone, Copy)]
pub(super) struct SwitchStatement {
    allow_yield: AllowYield,
    allow_await: AllowAwait,
    allow_return: AllowReturn,
}

impl SwitchStatement {
    /// Creates a new `SwitchStatement` parser.
    pub(super) fn new<Y, A, R>(allow_yield: Y, allow_await: A, allow_return: R) -> Self
    where
        Y: Into<AllowYield>,
        A: Into<AllowAwait>,
        R: Into<AllowReturn>,
    {
        Self {
            allow_yield: allow_yield.into(),
            allow_await: allow_await.into(),
            allow_return: allow_return.into(),
        }
    }
}

impl<R> TokenParser<R> for SwitchStatement
where
    R: Read,
{
    type Output = Switch;

    fn parse(self, cursor: &mut Cursor<R>) -> Result<Self::Output, ParseError> {
        let _timer = BoaProfiler::global().start_event("SwitchStatement", "Parsing");
        cursor.expect(Keyword::Switch, "switch statement")?;
        cursor.expect(Punctuator::OpenParen, "switch statement")?;

        let condition = Expression::new(true, self.allow_yield, self.allow_await).parse(cursor)?;

        cursor.expect(Punctuator::CloseParen, "switch statement")?;

        let (cases, default) =
            CaseBlock::new(self.allow_yield, self.allow_await, self.allow_return).parse(cursor)?;

        Ok(Switch::new(condition, cases, default))
    }
}

/// Switch case block parsing.
///
/// More information:
///  - [ECMAScript specification][spec]
///
/// [spec]: https://tc39.es/ecma262/#prod-CaseBlock
#[derive(Debug, Clone, Copy)]
struct CaseBlock {
    allow_yield: AllowYield,
    allow_await: AllowAwait,
    allow_return: AllowReturn,
}

impl CaseBlock {
    /// Creates a new `CaseBlock` parser.
    fn new<Y, A, R>(allow_yield: Y, allow_await: A, allow_return: R) -> Self
    where
        Y: Into<AllowYield>,
        A: Into<AllowAwait>,
        R: Into<AllowReturn>,
    {
        Self {
            allow_yield: allow_yield.into(),
            allow_await: allow_await.into(),
            allow_return: allow_return.into(),
        }
    }
}

<<<<<<< HEAD
impl<R> TokenParser<R> for CaseBlock
where
    R: Read,
{
    type Output = (Box<[Case]>, Option<Node>);

    fn parse(self, cursor: &mut Cursor<R>) -> Result<Self::Output, ParseError> {
        cursor.expect(Punctuator::OpenBlock, "switch case block")?;
=======
impl TokenParser for CaseBlock {
    type Output = (Box<[node::Case]>, Option<Node>);

    fn parse(self, cursor: &mut Cursor<'_>) -> Result<Self::Output, ParseError> {
        let mut cases = Vec::<node::Case>::new();
        let mut default: Option<Node> = None;

        cursor.expect(Punctuator::OpenBlock, "switch start case block")?;

        loop {
            match cursor.expect(Keyword::Case, "switch case: block") {
                Ok(_) => {
                    // Case statement.
                    let cond =
                        Expression::new(true, self.allow_yield, self.allow_await).parse(cursor)?;

                    cursor.expect(Punctuator::Colon, "switch case block start")?;
>>>>>>> 641dce13

                    let statement_list = StatementList::new(
                        self.allow_yield,
                        self.allow_await,
                        self.allow_return,
                        true,
                    )
                    .parse_generalised(cursor, &CASE_BREAK_TOKENS)?;

                    cases.push(node::Case::new(cond, statement_list));
                }
                Err(ParseError::Expected {
                    expected: _,
                    found:
                        Token {
                            kind: TokenKind::Keyword(Keyword::Default),
                            span: s,
                        },
                    context: _,
                }) => {
                    // Default statement.
                    if default.is_some() {
                        // If default has already been defined then it cannot be defined again and to do so is an error.
                        return Err(ParseError::unexpected(
                            Token::new(TokenKind::Keyword(Keyword::Default), s),
                            Some("Second default clause found in switch statement"),
                        ));
                    }

                    cursor.expect(Punctuator::Colon, "switch default case block start")?;
                    let statement_list = StatementList::new(
                        self.allow_yield,
                        self.allow_await,
                        self.allow_return,
                        true,
                    )
                    .parse_generalised(cursor, &CASE_BREAK_TOKENS)?;

                    default = Some(node::Block::from(statement_list).into());
                }
                Err(ParseError::Expected {
                    expected: _,
                    found:
                        Token {
                            kind: TokenKind::Punctuator(Punctuator::CloseBlock),
                            span: _,
                        },
                    context: _,
                }) => {
                    // End of switch block.
                    break;
                }
                Err(e) => {
                    // Unexpected statement.
                    return Err(e);
                }
            }
        }

        Ok((cases.into_boxed_slice(), default))
    }
}<|MERGE_RESOLUTION|>--- conflicted
+++ resolved
@@ -3,25 +3,24 @@
 
 use crate::{
     syntax::{
-        ast::{node, node::Switch, Keyword, Node, Punctuator, TokenKind},
+        ast::{node, node::Switch, Keyword, Node, Punctuator},
+        lexer::{Token, TokenKind},
         parser::{
             expression::Expression, statement::StatementList, AllowAwait, AllowReturn, AllowYield,
-            Cursor, ParseError, Token, TokenParser,
+            Cursor, ParseError, TokenParser,
         },
     },
     BoaProfiler,
 };
 
-<<<<<<< HEAD
 use std::io::Read;
-=======
+
 /// The possible TokenKind which indicate the end of a case statement.
 const CASE_BREAK_TOKENS: [TokenKind; 3] = [
     TokenKind::Punctuator(Punctuator::CloseBlock),
     TokenKind::Keyword(Keyword::Case),
     TokenKind::Keyword(Keyword::Default),
 ];
->>>>>>> 641dce13
 
 /// Switch statement parsing.
 ///
@@ -105,20 +104,13 @@
     }
 }
 
-<<<<<<< HEAD
 impl<R> TokenParser<R> for CaseBlock
 where
     R: Read,
 {
-    type Output = (Box<[Case]>, Option<Node>);
+    type Output = (Box<[node::Case]>, Option<Node>);
 
     fn parse(self, cursor: &mut Cursor<R>) -> Result<Self::Output, ParseError> {
-        cursor.expect(Punctuator::OpenBlock, "switch case block")?;
-=======
-impl TokenParser for CaseBlock {
-    type Output = (Box<[node::Case]>, Option<Node>);
-
-    fn parse(self, cursor: &mut Cursor<'_>) -> Result<Self::Output, ParseError> {
         let mut cases = Vec::<node::Case>::new();
         let mut default: Option<Node> = None;
 
@@ -132,7 +124,6 @@
                         Expression::new(true, self.allow_yield, self.allow_await).parse(cursor)?;
 
                     cursor.expect(Punctuator::Colon, "switch case block start")?;
->>>>>>> 641dce13
 
                     let statement_list = StatementList::new(
                         self.allow_yield,
